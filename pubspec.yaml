--- conflicted
+++ resolved
@@ -11,12 +11,8 @@
   crypto: ^3.0.0
   rsa_pkcs: ^1.1.4
   pointycastle: ^2.0.0
-<<<<<<< HEAD
-  cryptography: ^1.4.1
+  cryptography: ^2.0.1
   cryptoutils: ^0.4.0
-=======
-  cryptography: ^2.0.1
->>>>>>> 1caa426e
 
 dev_dependencies:
   pedantic: ^1.9.2